// https://github.com/pwnall/node-open
import open = require('open');

import { ExtensionContext, window, workspace } from 'vscode';

import { CargoManager, CommandInvocationReason } from './components/cargo/cargo_manager';

import { Configuration } from './components/configuration/Configuration';

import CurrentWorkingDirectoryManager from './components/configuration/current_working_directory_manager';

import { NotRustup } from './components/configuration/NotRustup';

import { Rustup } from './components/configuration/Rustup';

import { Manager as LanguageClientManager } from './components/language_client/manager';

import LoggingManager from './components/logging/logging_manager';

import RootLogger from './components/logging/root_logger';

import LegacyModeManager from './legacy_mode_manager';

enum UserDecisionAboutInstallingRlsViaRustup {
    ReadAboutRls,
    InstallRls,
    Decline
}

/**
 * Checks if Rust is installed via Rustup, then asks a user to install it if it is possible
 * @param logger A logger
 * @param configuration A configuration
 */
async function askForInstallingRlsViaRustup(
    logger: RootLogger,
    configuration: Configuration
): Promise<UserDecisionAboutInstallingRlsViaRustup> {
    const methodLogger = logger.createChildLogger('askForInstallingRlsViaRustup: ');

    const rustInstallation: Rustup | NotRustup | undefined = configuration.getRustInstallation();

    if (!(rustInstallation instanceof Rustup)) {
        methodLogger.error('Rust is either not installed or installed not via Rustup. The method should not have been called');

        return UserDecisionAboutInstallingRlsViaRustup.Decline;
    }

    const readAboutRlsChoice = 'Read about RLS';

    const installRlsChoice = 'Install RLS';

    const choice: string | undefined = await window.showInformationMessage(
        'You use Rustup, but RLS was not found. RLS provides a good user experience',
        readAboutRlsChoice,
        installRlsChoice
    );

    switch (choice) {
        case readAboutRlsChoice:
            methodLogger.debug('A user decided to read about RLS');

            return UserDecisionAboutInstallingRlsViaRustup.ReadAboutRls;

        case installRlsChoice:
            methodLogger.debug('A user decided to install RLS');

            return UserDecisionAboutInstallingRlsViaRustup.InstallRls;

        default:
            methodLogger.debug('A user declined');

            return UserDecisionAboutInstallingRlsViaRustup.Decline;
    }
}

/**
 * Asks a user if the user agrees to update Rustup
 * @param updatePurpose A reason to update which is shown to a user
 * @returns true if a user agreed to update otherwise false
 */
async function askUserToUpdateRustup(updatePurpose: string): Promise<boolean> {
    const updateChoice = 'Update';

    const choice = await window.showInformationMessage(updatePurpose, updateChoice);

    return choice === updateChoice;
}

/**
 * Checks if Rustup can install (because older versions of Rustup cannot) and installs it if it Rustup can do it
 * @param logger A logger
 * @param rustup A rustup
 * @returns true if RLS has been installed otherwise false
 */
async function handleUserDecisionToInstallRls(logger: RootLogger, rustup: Rustup): Promise<boolean> {
    const methodLogger = logger.createChildLogger('handleUserDecisionToInstallRls: ');

    const didUserAgreeToUpdateRustup = await askUserToUpdateRustup('Before installing RLS it would be good to update Rustup. If you decline to update, RLS will not be installed');

    if (!didUserAgreeToUpdateRustup) {
        methodLogger.debug('A user declined to update rustup');

        return false;
    }

    methodLogger.debug('A user agreed to update rustup');

    const didRustupUpdateSuccessfully: boolean = await rustup.update();

    if (!didRustupUpdateSuccessfully) {
        methodLogger.error('Rustup failed to update');

        return false;
    }

    methodLogger.debug('Rustup has updated successfully');

    const canRustupInstallRls = await rustup.canInstallRls();

    if (!canRustupInstallRls) {
        methodLogger.error('Rustup cannot install RLS');

        return false;
    }

    methodLogger.debug('Rustup can install RLS');

    return await rustup.installRls();
}

export async function activate(ctx: ExtensionContext): Promise<void> {
    const loggingManager = new LoggingManager();

    const logger = loggingManager.getLogger();

    const configuration = await Configuration.create(logger.createChildLogger('Configuration: '));

    // The following if statement does the following:
    // * It checks if RLS is installed via any way
    //  * If it is, then it stops
    //  * Otherwise it checks if Rust is installed via Rustup
    //   * If it is, then it asks a user if the user wants to install RLS
    //    * If a user agrees to install RLS
    //     * It installs RLS
    //   * Otherwise it shows an error message
    if (!configuration.getPathToRlsExecutable()) {
        const rustInstallation = configuration.getRustInstallation();

        if (rustInstallation instanceof Rustup) {
            // Asking a user if the user wants to install RLS until the user declines it or agrees to install it.
            // A user can decide to install RLS, then we install it.
            // A user can decide to read about RLS, then we open a link to the repository of RLS and ask again after

            let shouldStop = false;

            while (!shouldStop) {
                const userDecision: UserDecisionAboutInstallingRlsViaRustup = await askForInstallingRlsViaRustup(logger, configuration);

                switch (userDecision) {
                    case UserDecisionAboutInstallingRlsViaRustup.Decline:
                        shouldStop = true;

                        break;

                    case UserDecisionAboutInstallingRlsViaRustup.InstallRls: {
                        const isRlsInstalled: boolean = await handleUserDecisionToInstallRls(logger, rustInstallation);

                        if (isRlsInstalled) {
                            await window.showInformationMessage('RLS has been installed successfully');
                        } else {
                            await window.showErrorMessage('RLS has not been installed. Check the output channel "Rust Logging"');
                        }

                        shouldStop = true;

                        break;
                    }

                    case UserDecisionAboutInstallingRlsViaRustup.ReadAboutRls:
                        open('https://github.com/rust-lang-nursery/rls');

                        break;
                }
            }
        } else {
            logger.debug('Rust is either not installed or installed not via Rustup');

            await window.showInformationMessage('You do not use Rustup. Rustup is a preffered way to install Rust and its components');
        }
    }

    const currentWorkingDirectoryManager = new CurrentWorkingDirectoryManager();

    const cargoManager = new CargoManager(
        ctx,
        configuration,
        currentWorkingDirectoryManager,
        logger.createChildLogger('Cargo Manager: ')
    );

    await chooseModeAndRun(ctx, logger, configuration, currentWorkingDirectoryManager);

    addExecutingActionOnSave(ctx, configuration, cargoManager);
}

/**
 * Starts the extension in RLS mode
 * @param context An extension context to use
 * @param logger A logger to log messages
 * @param configuration A configuration
 * @param pathToRlsExecutable A path to the executable of RLS
 */
function runInRlsMode(
    context: ExtensionContext,
    logger: RootLogger,
    configuration: Configuration,
    pathToRlsExecutable: string
): void {
    const methodLogger = logger.createChildLogger('runInRlsMode: ');

    const env = configuration.getRlsEnv();

<<<<<<< HEAD
        args = args || [];
        env = env || {};
=======
    methodLogger.debug(`env=${JSON.stringify(env)}`);
>>>>>>> d325919e

    const args = configuration.getRlsArgs();

    methodLogger.debug(`args=${JSON.stringify(args)}`);

    let revealOutputChannelOn = configuration.getRlsRevealOutputChannelOn();

    methodLogger.debug(`revealOutputChannelOn=${revealOutputChannelOn}`);

    const languageClientManager = new LanguageClientManager(
        context,
        logger.createChildLogger('Language Client Manager: '),
        pathToRlsExecutable,
        args,
        env,
        revealOutputChannelOn
    );

    languageClientManager.initialStart();
}

async function chooseModeAndRun(
    context: ExtensionContext,
    logger: RootLogger,
    configuration: Configuration,
    currentWorkingDirectoryManager: CurrentWorkingDirectoryManager
): Promise<void> {
    const pathToRlsExecutable = configuration.getPathToRlsExecutable();

    if (pathToRlsExecutable) {
        runInRlsMode(context, logger, configuration, pathToRlsExecutable);
    } else {
        const legacyModeManager = new LegacyModeManager(
            context,
            configuration,
            currentWorkingDirectoryManager,
            logger.createChildLogger('Legacy Mode Manager: ')
        );

        await legacyModeManager.start();
    }
}

function addExecutingActionOnSave(
    context: ExtensionContext,
    configuration: Configuration,
    cargoManager: CargoManager
): void {
    context.subscriptions.push(workspace.onDidSaveTextDocument(document => {
        if (!window.activeTextEditor) {
            return;
        }

        const activeDocument = window.activeTextEditor.document;

        if (document !== activeDocument) {
            return;
        }

        if (document.languageId !== 'rust' || !document.fileName.endsWith('.rs')) {
            return;
        }

        const actionOnSave = configuration.getActionOnSave();

        if (!actionOnSave) {
            return;
        }

        switch (actionOnSave) {
            case 'build':
                cargoManager.executeBuildTask(CommandInvocationReason.ActionOnSave);
                break;

            case 'check':
                cargoManager.executeCheckTask(CommandInvocationReason.ActionOnSave);
                break;

            case 'clippy':
                cargoManager.executeClippyTask(CommandInvocationReason.ActionOnSave);
                break;

            case 'doc':
                cargoManager.executeDocTask(CommandInvocationReason.ActionOnSave);
                break;

            case 'run':
                cargoManager.executeRunTask(CommandInvocationReason.ActionOnSave);
                break;

            case 'test':
                cargoManager.executeTestTask(CommandInvocationReason.ActionOnSave);
                break;
        }
    }));
}<|MERGE_RESOLUTION|>--- conflicted
+++ resolved
@@ -219,16 +219,11 @@
 ): void {
     const methodLogger = logger.createChildLogger('runInRlsMode: ');
 
-    const env = configuration.getRlsEnv();
-
-<<<<<<< HEAD
-        args = args || [];
-        env = env || {};
-=======
+    const env = configuration.getRlsEnv() || {};
+
     methodLogger.debug(`env=${JSON.stringify(env)}`);
->>>>>>> d325919e
-
-    const args = configuration.getRlsArgs();
+
+    const args = configuration.getRlsArgs() || [];
 
     methodLogger.debug(`args=${JSON.stringify(args)}`);
 
