--- conflicted
+++ resolved
@@ -424,13 +424,8 @@
             "    ${2:unimplemented!();}",
             "}"
         ],
-<<<<<<< HEAD
         "description": "inlined function"
     },        
-=======
-        "description": "inlined rust function"
-    },
->>>>>>> f6e12c47
     "let": {
         "prefix": "let",
         "body": [
